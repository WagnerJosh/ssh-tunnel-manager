--- conflicted
+++ resolved
@@ -22,432 +22,7 @@
         return
     typer.echo(f"{meta['name'].lower()} {meta['version']}")
     raise typer.Exit
-
-
-<<<<<<< HEAD
-=======
-_default_cmd: str | None = "ssh"
-
-
-def create_tunnel_cmd(
-    tun: Tunnel,
-    *,
-    name_tag: bool = True,
-    ssh_cmd: str = _default_cmd,
-) -> list[str]:
-    """Create the command to start a tunnel."""
-    base_cmd = [ssh_cmd, "-f", "-N", "-n"]
-    if tun.dynamic:
-        base_cmd.extend(["-D", f"{tun.dynamic.address}"])
-    elif tun.local:
-        base_cmd.extend(["-L", tun.local.address])
-    base_cmd.append(tun.hostname)
-    if name_tag:
-        name = tun.name.replace(" ", "-").casefold().lower()
-        base_cmd.extend(["-o", f"Tag=tunnels-{name}"])
-    base_cmd.append("-o")
-    base_cmd.append("ExitOnForwardFailure=yes")
-    base_cmd.append("-o")
-    base_cmd.append("ServerAliveInterval=30")
-    base_cmd.append("-o")
-    base_cmd.append("ServerAliveCountMax=5")
-
-    cmd = " ".join(base_cmd)
-    return shlex.split(cmd)
-
-
-def _start_tunnel_if_not_running(tunnel: Tunnel) -> None:
-    """Start a tunnel if it is not running."""
-    tunnel_name: str = tunnel.name_tag()
-    for proc in _get_ssh_processes():
-        if f"tunnels-{tunnel.name_tag()}" in shlex.join(proc.cmdline()):
-            console.print(f"Tunnel {tunnel_name} is already running.")
-            return
-    subprocess.run(create_tunnel_cmd(tunnel), check=True)  # noqa: S603
-    console.print(f"Starting tunnel {tunnel.name}...")
-
-
-def _stop_tunnel_if_running(tunnel: Tunnel) -> None:
-    """Stop a tunnel if it is running."""
-    for proc in _get_ssh_processes():
-        if f"tunnels-{tunnel.name_tag()}" in shlex.join(proc.cmdline()):
-            proc.terminate()
-            console.print(f"Stopping tunnel {tunnel.name}...")
-            return
-    console.print(f"Tunnel {tunnel.name} is not running.")
-
-
-@app.command("stop", help="Stop a tunnel or tunnel group.")
-def stop(
-    name: str | None = typer.Option(
-        None,
-        "--name",
-        "-n",
-        help="The name of the tunnel.",
-    ),
-    group: str | None = typer.Option(
-        None,
-        "--group",
-        "-g",
-        help="The name of the tunnel group.",
-    ),
-    all: bool = typer.Option(
-        False,
-        "--all",
-        "-a",
-        help="Stop all tunnels.",
-    ),
-) -> None:
-    """Stop a tunnel or tunnel group.
-
-    Args:
-        name (str | None): The name of the tunnel.
-        group (str | None): The name of the tunnel group.
-
-    Raises:
-        typer.BadParameter: Only one of --name or --group must be specified.
-    """
-    if not (bool(name) ^ bool(group) ^ all):
-        msg = "Only one of --name or --group  or --all must be specified."
-        raise typer.BadParameter(msg)
-    processes = list(_get_ssh_processes())
-    if not processes:
-        console.print("No tunnels running.")
-        return
-
-    if all:
-        for proc in _get_ssh_processes():
-            proc.terminate()
-        console.print("All tunnels stopped.")
-        return
-
-    if name:
-        tunnel = next((t for t in settings.tunnels if t.name == name), None)
-        if not tunnel:
-            msg = f"Tunnel not found: {name}"
-            raise typer.BadParameter(msg)
-        _stop_tunnel_if_running(tunnel)
-        return
-    if group:
-        tunnels_to_stop = [
-            tunnel for tunnel in settings.tunnels if tunnel.group == group
-        ]
-        if not tunnels_to_stop:
-            msg = f"Group not found: {group}"
-            raise typer.BadParameter(msg)
-        for tunnel in tunnels_to_stop:
-            _stop_tunnel_if_running(tunnel)
-        console.print("All tunnels stopped.")
-        return
-
-
-@app.command("start", help="Start a tunnel or tunnel group.")
-def start(
-    name: str | None = typer.Option(
-        None,
-        "--name",
-        "-n",
-        help="The name of the tunnel.",
-    ),
-    group: str | None = typer.Option(
-        None,
-        "--group",
-        "-g",
-        help="The name of the tunnel group.",
-    ),
-    all: bool = typer.Option(
-        False,
-        "--all",
-        "-a",
-        help="Start all tunnels.",
-    ),
-) -> None:
-    """Start a tunnel or tunnel group.
-
-    Args:
-        name (str | None): The name of the tunnel.
-        group (str | None): The name of the tunnel group.
-
-    Raises:
-        typer.BadParameter: Only one of --name or --group must be specified.
-    """
-    if not (bool(name) ^ bool(group) ^ all):
-        msg = "Only one of --name or --group  or --all must be specified."
-        raise typer.BadParameter(msg)
-    if name:
-        tunnel = next((t for t in settings.tunnels if t.name == name), None)
-        if not tunnel:
-            msg = f"Tunnel not found: {name}"
-            raise typer.BadParameter(msg)
-        _start_tunnel_if_not_running(tunnel)
-        return
-    if group:
-        tunnels_to_start = [
-            tunnel for tunnel in settings.tunnels if tunnel.group == group
-        ]
-        if not tunnels_to_start:
-            msg = f"Group not found: {group}"
-            raise typer.BadParameter(msg)
-        for tunnel in tunnels_to_start:
-            _start_tunnel_if_not_running(tunnel)
-        return
-
-    for tunnel in settings.tunnels:
-        _start_tunnel_if_not_running(tunnel)
-    console.print("All tunnels started.")
-    return
-
-
-def _get_ssh_processes() -> Generator[psutil.Process]:
-    with contextlib.suppress(psutil.AccessDenied, psutil.NoSuchProcess):
-        yield from (p for p in psutil.process_iter() if p.name() == "ssh")
-
-
-type ConnectionKind = Literal[
-    "inet",
-    "inet4",
-    "inet6",
-    "tcp",
-    "tcp4",
-    "tcp6",
-    "udp",
-    "udp4",
-    "udp6",
-    "unix",
-    "all",
-]
-
-
-def _list_process_connections(
-    proc: psutil.Process,
-    kind: ConnectionKind = "inet4",
-) -> list[str]:
-    """Return the process connections.
-
-    Return socket connections opened by process as a list of
-    (fd, family, type, laddr, raddr, status) namedtuples.
-    The *kind* parameter filters for connections that match the
-    following criteria:
-
-    +------------+----------------------------------------------------+
-    | Kind Value | Connections using                                  |
-    +------------+----------------------------------------------------+
-    | inet       | IPv4 and IPv6                                      |
-    | inet4      | IPv4                                               |
-    | inet6      | IPv6                                               |
-    | tcp        | TCP                                                |
-    | tcp4       | TCP over IPv4                                      |
-    | tcp6       | TCP over IPv6                                      |
-    | udp        | UDP                                                |
-    | udp4       | UDP over IPv4                                      |
-    | udp6       | UDP over IPv6                                      |
-    | unix       | UNIX socket (both UDP and TCP protocols)           |
-    | all        | the sum of all the possible families and protocols |
-    +------------+----------------------------------------------------+
-
-    Args:
-        proc (psutil.Process): The process.
-        kind: The kind of connections to list.
-
-    Returns:
-        list[str]: The list of connections.
-    """
-    all_connections = proc.net_connections(kind=kind)
-    connections = [
-        f"{conn.laddr.ip}:{conn.laddr.port}" for conn in all_connections if conn.laddr
-    ]
-    connections.extend(
-        [f"{conn.raddr.ip}:{conn.raddr.port}" for conn in all_connections if conn.raddr]
-    )
-    connections.sort()
-    return connections
-
-
-class StatusPanel:
-    """A panel to show the status of the tunnels."""
-
-    def __init__(self) -> None:
-        """Initialize the panel."""
-        self.table = Table(
-            show_header=True,
-            header_style="bold yellow dim",
-            show_lines=True,
-            box=None,
-            expand=True,
-        )
-        self.table.add_column("Tunnel Name")
-        self.table.add_column("PID", style="dim")
-        self.table.add_column("Status")
-        self.table.add_column("Connections")
-        # self.table.add_column("CMD")
-
-    def add_row(self, *args: Any, **kwargs: Any) -> None:
-        """Add a row to the table.
-
-        Args:
-            values (dict[str, str]): A key value set of column to value mappings
-                for the row. The keys should match the column names, extra
-                keys are available for long output.
-
-        """
-        self.table.add_row(*args, **kwargs)
-
-    def render(self) -> Panel:
-        """Render the panel.
-
-        Returns:
-            Panel: The panel to display
-        """
-        return Panel(
-            self.table,
-            title="[bold]Active Tunnels",
-            title_align="left",
-            border_style="dim",
-        )
-
-    def clear(self) -> None:
-        """Clear the panel."""
-        if self.table.rows:
-            self.table.rows.clear()
-
-
-@app.command("status", help="Get the current status of the configured tunnels.")
-def status() -> None:
-    """List the tunnels."""
-    output = StatusPanel()
-
-    processes = list(_get_ssh_processes())
-    for tunnel in settings.tunnels:
-        row: dict[str, str] = {
-            "name": tunnel.name,
-            "pid": "-",
-            "status": "[red]Inactive",
-            "connections": "-",
-        }
-        for proc in processes:
-            cmd = " ".join(proc.cmdline())
-            name = f"tunnels-{tunnel.name_tag()}"
-            if name in cmd:
-                row.update(
-                    pid=str(proc.pid),
-                    status=f"[green]{proc.status().title()}",
-                    connections="\n".join(set(_list_process_connections(proc))) or "-",
-                )
-                break
-        output.add_row(*row.values())
-    console.print(output.render())
-
-
-def generate_table() -> Table:
-    """Make a new table."""
-    table = Table()
-    table.add_column("ID")
-    table.add_column("Value")
-    table.add_column("Status")
-
-    for row in range(random.randint(2, 6)):
-        value = random.random() * 100
-        table.add_row(
-            f"{row}", f"{value:3.2f}", "[red]ERROR" if value < 50 else "[green]SUCCESS"
-        )
-    return table
-
-
-def get_tunnel_name_tag(tunnel: Tunnel) -> str:
-    return f"tunnels-{tunnel.name_tag()}"
-
-
-def generate_status_table(status: str = "[red]Inactive") -> Panel:
-    table = Table(
-        show_header=True,
-        header_style="bold yellow dim",
-        show_lines=True,
-        box=None,
-        expand=True,
-    )
-    table.add_column("Tunnel Name")
-    table.add_column("Type")
-    table.add_column("PID", style="dim")
-    table.add_column("Status")
-    table.add_column("Connections")
-
-    for tunnel in settings.tunnels:
-        name = tunnel.name
-        type = "Dynamic" if tunnel.dynamic else "Local"
-        pid = "-"
-        connections = "-"
-        for proc in _get_ssh_processes():
-            cmd = " ".join(proc.cmdline())
-            name_tag = get_tunnel_name_tag(tunnel)
-            if name_tag in cmd:
-                pid = str(proc.pid)
-                status = f"[green]{proc.status().title()}"
-                connections = "\n".join(set(_list_process_connections(proc))) or "-"
-                break
-        table.add_row(name, type, pid, status, connections)
-
-    return Panel(
-        table,
-        title="[bold]Active Tunnels",
-        title_align="left",
-        border_style="dim",
-    )
-
-
-def generate_table_dict() -> list[dict[str, str]]:
-    res = []
-    for tunnel in settings.tunnels:
-        name = tunnel.name
-        type = "Dynamic" if tunnel.dynamic else "Local"
-        pid = "-"
-        connections = "-"
-        for proc in _get_ssh_processes():
-            cmd = " ".join(proc.cmdline())
-            name_tag = get_tunnel_name_tag(tunnel)
-            if name_tag in cmd:
-                pid = str(proc.pid)
-                status = f"[green]{proc.status().title()}"
-                connections = "\n".join(set(_list_process_connections(proc))) or "-"
-                break
-        else:
-            status = "[red]Inactive"
-        res.append(
-            {
-                "name": name,
-                "type": type,
-                "pid": pid,
-                "status": status,
-                "connections": connections,
-            }
-        )
-    return res
-
-
-def generate_output_string(
-    data: list[dict[str, str]], out_format: OutputFormat = OutputFormat.JSON
-) -> str:
-    # typer.echo("Generating output string")
-    if out_format == OutputFormat.JSON:
-        return json.dumps(data, indent=4)
-    if out_format == OutputFormat.YAML:
-        return yaml.safe_dump(data)
-    if out_format == OutputFormat.TOML:
-        return toml.dumps({"Tunnel": data})
-    return data
-
-
-@app.command("live", help="Get the current status of the configured tunnels.")
-def live_status() -> None:
-    """Test the status command."""
-    if output := global_options["output"]:
-        typer.echo(generate_output_string(generate_table_dict(), output))
-        return
-    with Live(generate_status_table(), refresh_per_second=4) as live:
-        while True:
-            live.update(generate_status_table())
-
-
->>>>>>> 9441bfad
+   
 @app.callback()
 def main_callback(
     *,
